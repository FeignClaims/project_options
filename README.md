# project_options

A general-purpose CMake library that makes using CMake easier

## Usage

Here is a full example:

```cmake
cmake_minimum_required(VERSION 3.16)

# uncomment to set a default CXX standard for the external tools like clang-tidy and cppcheck
# and the targets that do not specify a standard.
# If not set, the latest supported standard for your compiler is used
# You can later set fine-grained standards for each target using `target_compile_features`
# set(CMAKE_CXX_STANDARD 17)

# Add project_options v0.14.2
# https://github.com/cpp-best-practices/project_options
include(FetchContent)
FetchContent_Declare(_project_options URL https://github.com/cpp-best-practices/project_options/archive/refs/tags/v0.14.2.zip)
FetchContent_MakeAvailable(_project_options)
include(${_project_options_SOURCE_DIR}/Index.cmake)

# uncomment to enable vcpkg:
# # Setup vcpkg - should be called before defining project()
# run_vcpkg()

# Set the project name and language
project(myproject LANGUAGES CXX C)

# Initialize project_options variable related to this project
# This overwrites `project_options` and sets `project_warnings`
# uncomment the options to enable them:
project_options(
      ENABLE_CACHE
      ENABLE_CPPCHECK
      ENABLE_CLANG_TIDY
      # ENABLE_CONAN
      # ENABLE_IPO
      # ENABLE_DOXYGEN
      # ENABLE_COVERAGE
      # WARNINGS_AS_ERRORS
      # ENABLE_SANITIZER_ADDRESS
      # ENABLE_SANITIZER_LEAK
      # ENABLE_SANITIZER_UNDEFINED_BEHAVIOR
      # ENABLE_SANITIZER_THREAD
      # ENABLE_SANITIZER_MEMORY
      # ENABLE_INCLUDE_WHAT_YOU_USE
      # ENABLE_PCH
      # PCH_HEADERS
      # ENABLE_USER_LINKER
      # ENABLE_BUILD_WITH_TIME_TRACE
      # ENABLE_UNITY
      # CONAN_OPTIONS
)
```

```cmake
# add your executables, libraries, etc. here:

add_executable(myprogram main.cpp)
target_compile_features(myprogram INTERFACE cxx_std_17)
target_link_libraries(myprogram PRIVATE project_options project_warnings) # connect project_options to myprogram

# find and link dependencies (assuming you have enabled vcpkg or Conan):
find_package(fmt REQUIRED)
target_link_system_libraries(
  main
  PRIVATE
  fmt::fmt
)
```

## `project_options` function

It accepts the following named flags:

- `ENABLE_CACHE`: Enable cache if available
- `ENABLE_CPPCHECK`: Enable static analysis with Cppcheck
- `ENABLE_CLANG_TIDY`: Enable static analysis with clang-tidy
- `ENABLE_CONAN`: Use Conan for dependency management
- `ENABLE_IPO`: Enable Interprocedural Optimization (Link Time Optimization, LTO) in the release build
- `ENABLE_COVERAGE`: Enable coverage reporting for gcc/clang
- `ENABLE_DOXYGEN`: Enable Doxygen doc builds of source
- `WARNINGS_AS_ERRORS`: Treat the warnings as errors
- `ENABLE_SANITIZER_ADDRESS`: Enable address sanitizer
- `ENABLE_SANITIZER_LEAK`: Enable leak sanitizer
- `ENABLE_SANITIZER_UNDEFINED_BEHAVIOR`: Enable undefined behavior sanitizer
- `ENABLE_SANITIZER_THREAD`: Enable thread sanitizer
- `ENABLE_SANITIZER_MEMORY`: Enable memory sanitizer
- `ENABLE_PCH`: Enable Precompiled Headers
- `ENABLE_INCLUDE_WHAT_YOU_USE`: Enable static analysis with include-what-you-use
- `ENABLE_USER_LINKER`: Enable a specific linker if available
- `ENABLE_BUILD_WITH_TIME_TRACE`: Enable `-ftime-trace` to generate time tracing `.json` files on clang
- `ENABLE_UNITY`: Enable Unity builds of projects

It gets the following named parameters that can have different values in front of them:

- `DOXYGEN_THEME`: the name of the Doxygen theme to use. Supported themes: `awesome-sidebar` (default), `awesome` and `original`.
- `PCH_HEADERS`: the list of the headers to precompile
- `MSVC_WARNINGS`: Override the defaults for the MSVC warnings
- `CLANG_WARNINGS`: Override the defaults for the CLANG warnings
- `GCC_WARNINGS`: Override the defaults for the GCC warnings
- `CUDA_WARNINGS`: Override the defaults for the CUDA warnings
- `CONAN_OPTIONS`: Extra Conan options

## `run_vcpkg` function

Named Option:

- `ENABLE_VCPKG_UPDATE`: (Disabled by default). If enabled, the vcpkg registry is updated before building (using `git pull`). As a result, if some of your vcpkg dependencies have been updated in the registry, they will be rebuilt.

Named String:

- `VCPKG_DIR`: (Defaults to `~/vcpkg`). You can provide the vcpkg installation directory using this optional parameter.
  If the directory does not exist, it will automatically install vcpkg in this directory.

- `VCPKG_URL`: (Defaults to `https://github.com/microsoft/vcpkg.git`). This option allows setting the URL of the vcpkg repository. By default, the official vcpkg repository is used.

## `target_link_system_libraries` function

A very useful function that accepts the same arguments as `target_link_libraries` while marking their include directories as "SYSTEM", which suppresses their warnings. This helps in enabling `WARNINGS_AS_ERRORS` for your own source code.

## `target_include_system_directories` function

Similar to `target_include_directories`, but it suppresses the warnings. It is useful if you want to include some external directories directly.

<<<<<<< HEAD
## `target_link_cuda` function

A function that links Cuda to the given target.

```cmake
add_executable(main_cuda main.cu)
target_compile_features(main_cuda PRIVATE cxx_std_17)
target_link_libraries(main_cuda PRIVATE project_options project_warnings)
target_link_cuda(main_cuda)
```

## Changing the project_options parameters dynamically
=======
## Changing the project_options dynamically

During the test and development, it can be useful to change options on the fly. For example, to enable sanitizers when running tests. You can include `DynamicOptions.cmake`, which imports the `dynamic_project_options` function.

`dynamic_project_options` provides a recommended set of defaults (all static analysis and runtime analysis enabled for platforms where that is possible) while also providing a high-level option `ENABLE_DEVELOPER_MODE` (defaulted to `ON`) which can be turned off for easy use by non-developers.
>>>>>>> 31230149

The goal of the `dynamic_project_options` is to give a safe and well-analyzed environment to the developer by default while simultaneously making it easy for a user of the project to compile while not having to worry about clang-tidy, sanitizers, cppcheck, etc.

The defaults presented to the user can be modified with

- `set(<featurename>_DEFAULT value)` - for user and developer builds
- `set(<featurename>_USER_DEFAULT value)` - for user builds
- `set(<featureoptionname>_DEVELOPER_DEFAULT value)` - for developer builds

If you need to fix a setting for the sake of a command-line configuration, you can use:

```shell
cmake -DOPT_<featurename>:BOOL=value
```

<details>
<summary> 👉 Click to show the example:</summary>

```cmake
cmake_minimum_required(VERSION 3.16)

# uncomment to set a default CXX standard for the external tools like clang-tidy and cppcheck
# and the targets that do not specify a standard.
# If not set, the latest supported standard for your compiler is used
# You can later set fine-grained standards for each target using `target_compile_features`
# set(CMAKE_CXX_STANDARD 17)

# Add project_options v0.14.2
# https://github.com/cpp-best-practices/project_options
include(FetchContent)
FetchContent_Declare(_project_options URL https://github.com/cpp-best-practices/project_options/archive/refs/tags/v0.14.2.zip)
FetchContent_MakeAvailable(_project_options)
include(${_project_options_SOURCE_DIR}/Index.cmake)

 # ❗ Add dynamic CMake options
include(${_project_options_SOURCE_DIR}/src/DynamicOptions.cmake)

# uncomment to enable vcpkg:
# # Setup vcpkg - should be called before defining project()
# run_vcpkg()

# Set the project name and language
project(myproject LANGUAGES CXX C)

# Set PCH to be on by default for all non-Developer Mode Builds
# (this is just intended as an example of what is possible)
set(ENABLE_PCH_USER_DEFAULT ON)

# Initialize project_options variable related to this project
# This overwrites `project_options` and sets `project_warnings`
# uncomment the options to enable them:
dynamic_project_options(
  # set PCH headers you want enabled. Format can be slow, so this might be helpful
  PCH_HEADERS <vector> <string> <fmt/format.h>
)
```

```cmake
# add your executables, libraries, etc. here:

add_executable(myprogram main.cpp)
target_compile_features(myprogram INTERFACE cxx_std_17)
target_link_libraries(myprogram PRIVATE project_options project_warnings) # connect project_options to myprogram

# find and link dependencies (assuming you have enabled vcpkg or Conan):
find_package(fmt REQUIRED)
target_link_system_libraries(
  main
  PRIVATE
  fmt::fmt
)
```

</details><|MERGE_RESOLUTION|>--- conflicted
+++ resolved
@@ -126,7 +126,6 @@
 
 Similar to `target_include_directories`, but it suppresses the warnings. It is useful if you want to include some external directories directly.
 
-<<<<<<< HEAD
 ## `target_link_cuda` function
 
 A function that links Cuda to the given target.
@@ -138,14 +137,11 @@
 target_link_cuda(main_cuda)
 ```
 
-## Changing the project_options parameters dynamically
-=======
 ## Changing the project_options dynamically
 
 During the test and development, it can be useful to change options on the fly. For example, to enable sanitizers when running tests. You can include `DynamicOptions.cmake`, which imports the `dynamic_project_options` function.
 
 `dynamic_project_options` provides a recommended set of defaults (all static analysis and runtime analysis enabled for platforms where that is possible) while also providing a high-level option `ENABLE_DEVELOPER_MODE` (defaulted to `ON`) which can be turned off for easy use by non-developers.
->>>>>>> 31230149
 
 The goal of the `dynamic_project_options` is to give a safe and well-analyzed environment to the developer by default while simultaneously making it easy for a user of the project to compile while not having to worry about clang-tidy, sanitizers, cppcheck, etc.
 
