include_guard()

include("${ProjectOptions_SRC_DIR}/Utilities.cmake")

macro(find_msvc)
  # Try finding MSVC
  if(# if MSVC is not found by CMake yet,
     NOT MSVC
     AND # if the user has specified cl using -DCMAKE_CXX_COMPILER=cl or -DCMAKE_C_COMPILER=cl
         ((CMAKE_CXX_COMPILER MATCHES "^cl(.exe)?$" AND CMAKE_C_COMPILER MATCHES "^cl(.exe)?$")
          # if the user has specified cl using CC and CXX but not using -DCMAKE_CXX_COMPILER or -DCMAKE_C_COMPILER
          OR (NOT CMAKE_CXX_COMPILER
              AND NOT CMAKE_C_COMPILER
              AND ("$ENV{CXX}" MATCHES "^cl(.exe)?$" AND "$ENV{CC}" MATCHES "^cl(.exe)?$"))
         ))
    message(STATUS "Finding MSVC cl.exe ...")
    include(FetchContent)
    FetchContent_Declare(_msvctoolchain URL "https://github.com/MarkSchofield/Toolchain/archive/cc3855512b884e7a2a52cab086abab3f357e2460.zip")
    FetchContent_MakeAvailable(_msvctoolchain)
    include("${_msvctoolchain_SOURCE_DIR}/Windows.MSVC.toolchain.cmake")
    message(STATUS "Setting CMAKE_CXX_COMPILER to ${CMAKE_CXX_COMPILER}")
    set(ENV{CXX} ${CMAKE_CXX_COMPILER})
    set(ENV{CC} ${CMAKE_C_COMPILER})
    set(MSVC_FOUND TRUE)
    run_vcvarsall()
  endif()
endmacro()

# Run vcvarsall.bat and set CMake environment variables
<<<<<<< HEAD
macro(run_vcvarsall)
  # if msvc_found is set by find_msvc
=======
function(run_vcvarsall)
  # detect the architecture
  detect_architecture(VCVARSALL_ARCH)

  # If MSVC is being used, and ASAN is enabled, we need to set the debugger environment
  # so that it behaves well with MSVC's debugger, and we can run the target from visual studio
  if(MSVC)
    string(TOUPPER "${VCVARSALL_ARCH}" VCVARSALL_ARCH_UPPER)
    set(VS_DEBUGGER_ENVIRONMENT "PATH=\$(VC_ExecutablePath_${VCVARSALL_ARCH_UPPER});%PATH%")

    get_all_targets(all_targets)
    set_target_properties(${all_targets} PROPERTIES VS_DEBUGGER_ENVIRONMENT "${VS_DEBUGGER_ENVIRONMENT}")
  endif()

>>>>>>> b66b3200
  # if MSVC but VSCMD_VER is not set, which means vcvarsall has not run
  if(MSVC_FOUND OR (MSVC AND "$ENV{VSCMD_VER}" STREQUAL ""))

    # find vcvarsall.bat
    get_filename_component(MSVC_DIR ${CMAKE_CXX_COMPILER} DIRECTORY)
    find_file(
      VCVARSALL_FILE
      NAMES vcvarsall.bat
      PATHS "${MSVC_DIR}"
            "${MSVC_DIR}/.."
            "${MSVC_DIR}/../.."
            "${MSVC_DIR}/../../../../../../../.."
            "${MSVC_DIR}/../../../../../../.."
      PATH_SUFFIXES "VC/Auxiliary/Build" "Common7/Tools" "Tools")

    if(EXISTS ${VCVARSALL_FILE})
      # run vcvarsall and print the environment variables
      message(STATUS "Running `${VCVARSALL_FILE} ${VCVARSALL_ARCH}` to set up the MSVC environment")
      execute_process(
        COMMAND
          "cmd" "/c" ${VCVARSALL_FILE} ${VCVARSALL_ARCH} #
          "&&" "call" "echo" "VCVARSALL_ENV_START" #
          "&" "set" #
        OUTPUT_VARIABLE VCVARSALL_OUTPUT
        OUTPUT_STRIP_TRAILING_WHITESPACE)

      # parse the output and get the environment variables string
      find_substring_by_prefix(VCVARSALL_ENV "VCVARSALL_ENV_START" "${VCVARSALL_OUTPUT}")

      # set the environment variables
      set_env_from_string("${VCVARSALL_ENV}")
    else()
      message(
        WARNING
          "Could not find `vcvarsall.bat` for automatic MSVC environment preparation. Please manually open the MSVC command prompt and rebuild the project.
      ")
    endif()
  endif()
endmacro()<|MERGE_RESOLUTION|>--- conflicted
+++ resolved
@@ -27,10 +27,6 @@
 endmacro()
 
 # Run vcvarsall.bat and set CMake environment variables
-<<<<<<< HEAD
-macro(run_vcvarsall)
-  # if msvc_found is set by find_msvc
-=======
 function(run_vcvarsall)
   # detect the architecture
   detect_architecture(VCVARSALL_ARCH)
@@ -45,8 +41,8 @@
     set_target_properties(${all_targets} PROPERTIES VS_DEBUGGER_ENVIRONMENT "${VS_DEBUGGER_ENVIRONMENT}")
   endif()
 
->>>>>>> b66b3200
-  # if MSVC but VSCMD_VER is not set, which means vcvarsall has not run
+  # if msvc_found is set by find_msvc 
+  # or if MSVC but VSCMD_VER is not set, which means vcvarsall has not run
   if(MSVC_FOUND OR (MSVC AND "$ENV{VSCMD_VER}" STREQUAL ""))
 
     # find vcvarsall.bat
