--- conflicted
+++ resolved
@@ -1,29 +1,4 @@
 include("${ProjectOptions_SRC_DIR}/Utilities.cmake")
-
-<<<<<<< HEAD
-macro(detect_architecture)
-  # detect the architecture
-  string(TOLOWER "${CMAKE_SYSTEM_PROCESSOR}" CMAKE_SYSTEM_PROCESSOR_LOWER)
-  if(CMAKE_SYSTEM_PROCESSOR_LOWER STREQUAL x86 OR CMAKE_SYSTEM_PROCESSOR_LOWER MATCHES "^i[3456]86$")
-    set(VCVARSALL_ARCH x86)
-  elseif(
-    CMAKE_SYSTEM_PROCESSOR_LOWER STREQUAL x64
-    OR CMAKE_SYSTEM_PROCESSOR_LOWER STREQUAL x86_64
-    OR CMAKE_SYSTEM_PROCESSOR_LOWER STREQUAL amd64)
-    set(VCVARSALL_ARCH x64)
-  elseif(CMAKE_SYSTEM_PROCESSOR_LOWER STREQUAL arm)
-    set(VCVARSALL_ARCH arm)
-  elseif(CMAKE_SYSTEM_PROCESSOR_LOWER STREQUAL arm64 OR CMAKE_SYSTEM_PROCESSOR_LOWER STREQUAL aarch64)
-    set(VCVARSALL_ARCH arm64)
-  else()
-    if(CMAKE_HOST_SYSTEM_PROCESSOR)
-      set(VCVARSALL_ARCH ${CMAKE_HOST_SYSTEM_PROCESSOR})
-    else()
-      set(VCVARSALL_ARCH x64)
-      message(STATUS "Unkown architecture CMAKE_SYSTEM_PROCESSOR: ${CMAKE_SYSTEM_PROCESSOR_LOWER} - using x64")
-    endif()
-  endif()
-endmacro()
 
 macro(find_msvc)
   # Try finding MSVC
@@ -49,8 +24,6 @@
   endif()
 endmacro()
 
-=======
->>>>>>> d73c1d1f
 # Run vcvarsall.bat and set CMake environment variables
 macro(run_vcvarsall)
   # if msvc_found is set by find_msvc
@@ -70,13 +43,8 @@
       PATH_SUFFIXES "VC/Auxiliary/Build" "Common7/Tools" "Tools")
 
     if(EXISTS ${VCVARSALL_FILE})
-<<<<<<< HEAD
-      # detect the architecture (sets VCVARSALL_ARCH)
-      detect_architecture()
-=======
       # detect the architecture
       detect_architecture(VCVARSALL_ARCH)
->>>>>>> d73c1d1f
 
       # run vcvarsall and print the environment variables
       message(STATUS "Running `${VCVARSALL_FILE} ${VCVARSALL_ARCH}` to set up the MSVC environment")
