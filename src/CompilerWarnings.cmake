# from here:
#
# https://github.com/lefticus/cppbestpractices/blob/master/02-Use_the_Tools_Available.md

function(
  set_project_warnings
  project_name
  WARNINGS_AS_ERRORS
  MSVC_WARNINGS
  CLANG_WARNINGS
  GCC_WARNINGS)
<<<<<<< HEAD
if(MSVC_WARNINGS STREQUAL "")
=======
  if("${MSVC_WARNINGS}" STREQUAL "")
>>>>>>> 64a16270
    set(MSVC_WARNINGS
        /W4 # Baseline reasonable warnings
        /w14242 # 'identifier': conversion from 'type1' to 'type1', possible loss of data
        /w14254 # 'operator': conversion from 'type1:field_bits' to 'type2:field_bits', possible loss of data
        /w14263 # 'function': member function does not override any base class virtual member function
        /w14265 # 'classname': class has virtual functions, but destructor is not virtual instances of this class may not
                # be destructed correctly
        /w14287 # 'operator': unsigned/negative constant mismatch
        /we4289 # nonstandard extension used: 'variable': loop control variable declared in the for-loop is used outside
                # the for-loop scope
        /w14296 # 'operator': expression is always 'boolean_value'
        /w14311 # 'variable': pointer truncation from 'type1' to 'type2'
        /w14545 # expression before comma evaluates to a function which is missing an argument list
        /w14546 # function call before comma missing argument list
        /w14547 # 'operator': operator before comma has no effect; expected operator with side-effect
        /w14549 # 'operator': operator before comma has no effect; did you intend 'operator'?
        /w14555 # expression has no effect; expected expression with side- effect
        /w14619 # pragma warning: there is no warning number 'number'
        /w14640 # Enable warning on thread un-safe static member initialization
        /w14826 # Conversion from 'type1' to 'type_2' is sign-extended. This may cause unexpected runtime behavior.
        /w14905 # wide string literal cast to 'LPSTR'
        /w14906 # string literal cast to 'LPWSTR'
        /w14928 # illegal copy-initialization; more than one user-defined conversion has been implicitly applied
        /permissive- # standards conformance mode for MSVC compiler.
    )
  endif()

<<<<<<< HEAD
  if(CLANG_WARNINGS STREQUAL "")
=======
  if("${CLANG_WARNINGS}" STREQUAL "")
>>>>>>> 64a16270
    set(CLANG_WARNINGS
        -Wall
        -Wextra # reasonable and standard
        -Wshadow # warn the user if a variable declaration shadows one from a parent context
        -Wnon-virtual-dtor # warn the user if a class with virtual functions has a non-virtual destructor. This helps
        # catch hard to track down memory errors
        -Wold-style-cast # warn for c-style casts
        -Wcast-align # warn for potential performance problem casts
        -Wunused # warn on anything being unused
        -Woverloaded-virtual # warn if you overload (not override) a virtual function
        -Wpedantic # warn if non-standard C++ is used
        -Wconversion # warn on type conversions that may lose data
        -Wsign-conversion # warn on sign conversions
        -Wnull-dereference # warn if a null dereference is detected
        -Wdouble-promotion # warn if float is implicit promoted to double
        -Wformat=2 # warn on security issues around functions that format output (ie printf)
        -Wimplicit-fallthrough # warn on statements that fallthrough without an explicit annotation
    )
  endif()

<<<<<<< HEAD
  if(GCC_WARNINGS STREQUAL "")
=======
  if("${GCC_WARNINGS}" STREQUAL "")
>>>>>>> 64a16270
    set(GCC_WARNINGS
        ${CLANG_WARNINGS}
        -Wmisleading-indentation # warn if indentation implies blocks where blocks do not exist
        -Wduplicated-cond # warn if if / else chain has duplicated conditions
        -Wduplicated-branches # warn if if / else branches have duplicated code
        -Wlogical-op # warn about logical operations being used where bitwise were probably wanted
        -Wuseless-cast # warn if you perform a cast to the same type
    )
  endif()

  if(WARNINGS_AS_ERRORS)
    message(TRACE "Warnings are treated as errors")
    list(APPEND CLANG_WARNINGS -Werror)
    list(APPEND GCC_WARNINGS -Werror)
    list(APPEND MSVC_WARNINGS /WX)
  endif()

  if(MSVC)
    set(PROJECT_WARNINGS ${MSVC_WARNINGS})
  elseif(CMAKE_CXX_COMPILER_ID MATCHES ".*Clang")
    set(PROJECT_WARNINGS ${CLANG_WARNINGS})
  elseif(CMAKE_CXX_COMPILER_ID STREQUAL "GNU")
    set(PROJECT_WARNINGS ${GCC_WARNINGS})
  else()
    message(AUTHOR_WARNING "No compiler warnings set for '${CMAKE_CXX_COMPILER_ID}' compiler.")
  endif()

  target_compile_options(${project_name} INTERFACE ${PROJECT_WARNINGS})

endfunction()<|MERGE_RESOLUTION|>--- conflicted
+++ resolved
@@ -9,11 +9,7 @@
   MSVC_WARNINGS
   CLANG_WARNINGS
   GCC_WARNINGS)
-<<<<<<< HEAD
-if(MSVC_WARNINGS STREQUAL "")
-=======
   if("${MSVC_WARNINGS}" STREQUAL "")
->>>>>>> 64a16270
     set(MSVC_WARNINGS
         /W4 # Baseline reasonable warnings
         /w14242 # 'identifier': conversion from 'type1' to 'type1', possible loss of data
@@ -41,11 +37,7 @@
     )
   endif()
 
-<<<<<<< HEAD
-  if(CLANG_WARNINGS STREQUAL "")
-=======
   if("${CLANG_WARNINGS}" STREQUAL "")
->>>>>>> 64a16270
     set(CLANG_WARNINGS
         -Wall
         -Wextra # reasonable and standard
@@ -66,11 +58,7 @@
     )
   endif()
 
-<<<<<<< HEAD
-  if(GCC_WARNINGS STREQUAL "")
-=======
   if("${GCC_WARNINGS}" STREQUAL "")
->>>>>>> 64a16270
     set(GCC_WARNINGS
         ${CLANG_WARNINGS}
         -Wmisleading-indentation # warn if indentation implies blocks where blocks do not exist
