# Run Conan for dependency management
macro(run_conan)
  # Download automatically, you can also just copy the conan.cmake file
  if(NOT EXISTS "${CMAKE_BINARY_DIR}/conan.cmake")
    message(STATUS "Downloading conan.cmake from https://github.com/conan-io/cmake-conan")
    file(
      DOWNLOAD "https://raw.githubusercontent.com/conan-io/cmake-conan/0.17.0/conan.cmake"
      "${CMAKE_BINARY_DIR}/conan.cmake"
      EXPECTED_HASH SHA256=3bef79da16c2e031dc429e1dac87a08b9226418b300ce004cc125a82687baeef
      TLS_VERIFY ON)
  endif()

  set(ENV{CONAN_REVISIONS_ENABLED} 1)
  list(APPEND CMAKE_MODULE_PATH ${CMAKE_BINARY_DIR})
  list(APPEND CMAKE_PREFIX_PATH ${CMAKE_BINARY_DIR})

  include(${CMAKE_BINARY_DIR}/conan.cmake)

  # Add (or remove) remotes as needed
  # conan_add_remote(NAME conan-center URL https://conan.bintray.com)
  conan_add_remote(
    NAME
    cci
    URL
    https://center.conan.io
    INDEX
    0)
  conan_add_remote(
    NAME
    bincrafters
    URL
    https://bincrafters.jfrog.io/artifactory/api/conan/public-conan)

  # For multi configuration generators, like VS and XCode
  if(NOT CMAKE_CONFIGURATION_TYPES)
    message(STATUS "Single configuration build!")
    set(LIST_OF_BUILD_TYPES ${CMAKE_BUILD_TYPE})
  else()
    message(STATUS "Multi-configuration build: '${CMAKE_CONFIGURATION_TYPES}'!")
    set(LIST_OF_BUILD_TYPES ${CMAKE_CONFIGURATION_TYPES})
  endif()

  is_verbose(_is_verbose)
  if(NOT ${_is_verbose})
    set(OUTPUT_QUIET "OUTPUT_QUIET")
  else()
    set(OUTPUT_QUIET OFF)
  endif()

  foreach(TYPE ${LIST_OF_BUILD_TYPES})
    message(STATUS "Running Conan for build type '${TYPE}'")

    # Detects current build settings to pass into conan
    conan_cmake_autodetect(settings BUILD_TYPE ${TYPE})

    # PATH_OR_REFERENCE ${CMAKE_SOURCE_DIR} is used to tell conan to process
    # the external "conanfile.py" provided with the project
    # Alternatively a conanfile.txt could be used
    conan_cmake_install(
      PATH_OR_REFERENCE
      ${CMAKE_SOURCE_DIR}
      BUILD
      missing
      # Pass compile-time configured options into conan
      OPTIONS
      ${ProjectOptions_CONAN_OPTIONS}
      # Pass CMake compilers to Conan
<<<<<<< HEAD
      ENV "CC=${CMAKE_C_COMPILER}" "CXX=${CMAKE_CXX_COMPILER}"
      SETTINGS ${settings} ${OUTPUT_QUIET})
=======
      ENV
      "CC=${CMAKE_C_COMPILER}"
      "CXX=${CMAKE_CXX_COMPILER}"
      SETTINGS
      ${settings})
>>>>>>> b6a86f89
  endforeach()

endmacro()<|MERGE_RESOLUTION|>--- conflicted
+++ resolved
@@ -65,16 +65,12 @@
       OPTIONS
       ${ProjectOptions_CONAN_OPTIONS}
       # Pass CMake compilers to Conan
-<<<<<<< HEAD
-      ENV "CC=${CMAKE_C_COMPILER}" "CXX=${CMAKE_CXX_COMPILER}"
-      SETTINGS ${settings} ${OUTPUT_QUIET})
-=======
       ENV
       "CC=${CMAKE_C_COMPILER}"
       "CXX=${CMAKE_CXX_COMPILER}"
       SETTINGS
-      ${settings})
->>>>>>> b6a86f89
+      ${settings}
+      ${OUTPUT_QUIET})
   endforeach()
 
 endmacro()