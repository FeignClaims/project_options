cmake_minimum_required(VERSION 3.16)

set(ProjectOptions_SRC_DIR
    ${CMAKE_CURRENT_LIST_DIR}
    CACHE FILEPATH "")

include("${ProjectOptions_SRC_DIR}/PreventInSourceBuilds.cmake")

include("${ProjectOptions_SRC_DIR}/Vcpkg.cmake")

include("${ProjectOptions_SRC_DIR}/SystemLink.cmake")

#
# Params:
# - WARNINGS_AS_ERRORS: Treat compiler warnings as errors
# - ENABLE_CPPCHECK: Enable static analysis with cppcheck
# - ENABLE_CLANG_TIDY: Enable static analysis with clang-tidy
# - ENABLE_INCLUDE_WHAT_YOU_USE: Enable static analysis with include-what-you-use
# - ENABLE_COVERAGE: Enable coverage reporting for gcc/clang
# - ENABLE_CACHE: Enable cache if available
# - ENABLE_PCH: Enable Precompiled Headers
# - PCH_HEADERS: the list of the headers to precompile
# - ENABLE_CONAN: Use Conan for dependency management
# - ENABLE_DOXYGEN: Enable doxygen doc builds of source
# - ENABLE_IPO: Enable Interprocedural Optimization, aka Link Time Optimization (LTO)
# - ENABLE_USER_LINKER: Enable a specific linker if available
# - ENABLE_BUILD_WITH_TIME_TRACE: Enable -ftime-trace to generate time tracing .json files on clang
# - ENABLE_UNITY: Enable Unity builds of projects
# - ENABLE_SANITIZER_ADDRESS: Enable address sanitizer
# - ENABLE_SANITIZER_LEAK: Enable leak sanitizer
# - ENABLE_SANITIZER_UNDEFINED_BEHAVIOR: Enable undefined behavior sanitizer
# - ENABLE_SANITIZER_THREAD: Enable thread sanitizer
# - ENABLE_SANITIZER_MEMORY: Enable memory sanitizer
# - MSVC_WARNINGS: Override the defaults for the MSVC warnings
# - CLANG_WARNINGS: Override the defaults for the CLANG warnings
# - GCC_WARNINGS: Override the defaults for the GCC warnings
# - CONAN_OPTIONS: Extra Conan options
#
# NOTE: cmake-lint [C0103] Invalid macro name "project_options" doesn't match `[0-9A-Z_]+`
macro(project_options)
  set(options
      WARNINGS_AS_ERRORS
      ENABLE_COVERAGE
      ENABLE_CPPCHECK
      ENABLE_CLANG_TIDY
      ENABLE_INCLUDE_WHAT_YOU_USE
      ENABLE_CACHE
      ENABLE_PCH
      ENABLE_CONAN
      ENABLE_VCPKG
      ENABLE_DOXYGEN
      ENABLE_IPO
      ENABLE_USER_LINKER
      ENABLE_BUILD_WITH_TIME_TRACE
      ENABLE_UNITY
      ENABLE_SANITIZER_ADDRESS
      ENABLE_SANITIZER_LEAK
      ENABLE_SANITIZER_UNDEFINED_BEHAVIOR
      ENABLE_SANITIZER_THREAD
      ENABLE_SANITIZER_MEMORY)
  set(oneValueArgs MSVC_WARNINGS CLANG_WARNINGS GCC_WARNINGS)
  set(multiValueArgs PCH_HEADERS CONAN_OPTIONS)
  cmake_parse_arguments(
    ProjectOptions
    "${options}"
    "${oneValueArgs}"
    "${multiValueArgs}"
    ${ARGN})

  # set warning message level
  if(${ProjectOptions_WARNINGS_AS_ERRORS})
    set(WARNINGS_AS_ERRORS ${ProjectOptions_WARNINGS_AS_ERRORS})
    set(WARNING_MESSAGE SEND_ERROR)
  else()
    set(WARNING_MESSAGE WARNING)
  endif()

  include("${ProjectOptions_SRC_DIR}/StandardProjectSettings.cmake")

  if(${ProjectOptions_ENABLE_IPO})
    include("${ProjectOptions_SRC_DIR}/InterproceduralOptimization.cmake")
    enable_ipo()
  endif()

  # Link this 'library' to set the c++ standard / compile-time options requested
  add_library(project_options INTERFACE)

  if(CMAKE_CXX_COMPILER_ID MATCHES ".*Clang")
    if(ProjectOptions_ENABLE_BUILD_WITH_TIME_TRACE)
      target_compile_options(project_options INTERFACE -ftime-trace)
    endif()
  endif()

  # Link this 'library' to use the warnings specified in CompilerWarnings.cmake
  add_library(project_warnings INTERFACE)

  if(${ProjectOptions_ENABLE_CACHE})
    # enable cache system
    include("${ProjectOptions_SRC_DIR}/Cache.cmake")
    enable_cache()
  endif()

  if(${ProjectOptions_ENABLE_USER_LINKER})
    # Add linker configuration
    include("${ProjectOptions_SRC_DIR}/Linker.cmake")
    configure_linker(project_options)
  endif()

  # standard compiler warnings
  include("${ProjectOptions_SRC_DIR}/CompilerWarnings.cmake")
  set_project_warnings(
    project_warnings
<<<<<<< HEAD
    "${ProjectOptions_WARNINGS_AS_ERRORS}"
=======
    "${WARNINGS_AS_ERRORS}"
>>>>>>> 03a9473d
    "${ProjectOptions_MSVC_WARNINGS}"
    "${ProjectOptions_CLANG_WARNINGS}"
    "${ProjectOptions_GCC_WARNINGS}")

  include("${ProjectOptions_SRC_DIR}/Tests.cmake")
  if(${ProjectOptions_ENABLE_COVERAGE})
    enable_coverage(project_options)
  endif()

  # sanitizer options if supported by compiler
  include("${ProjectOptions_SRC_DIR}/Sanitizers.cmake")
  enable_sanitizers(
    project_options
    ${ProjectOptions_ENABLE_SANITIZER_ADDRESS}
    ${ProjectOptions_ENABLE_SANITIZER_LEAK}
    ${ProjectOptions_ENABLE_SANITIZER_UNDEFINED_BEHAVIOR}
    ${ProjectOptions_ENABLE_SANITIZER_THREAD}
    ${ProjectOptions_ENABLE_SANITIZER_MEMORY})

  if(${ProjectOptions_ENABLE_DOXYGEN})
    # enable doxygen
    include("${ProjectOptions_SRC_DIR}/Doxygen.cmake")
    enable_doxygen()
  endif()

  # allow for static analysis options
  include("${ProjectOptions_SRC_DIR}/StaticAnalyzers.cmake")
  if(${ProjectOptions_ENABLE_CPPCHECK})
    enable_cppcheck()
  endif()

  if(${ProjectOptions_ENABLE_CLANG_TIDY})
    enable_clang_tidy()
  endif()

  if(${ProjectOptions_ENABLE_INCLUDE_WHAT_YOU_USE})
    enable_include_what_you_use()
  endif()

  if(${ProjectOptions_ENABLE_PCH})
    if(NOT ProjectOptions_PCH_HEADERS)
      set(ProjectOptions_PCH_HEADERS
          <vector>
          <string>
          <map>
          <utility>)
    endif()
    target_precompile_headers(project_options INTERFACE ${ProjectOptions_PCH_HEADERS})
  endif()

  if(${ProjectOptions_ENABLE_VCPKG})
    include("${ProjectOptions_SRC_DIR}/Vcpkg.cmake")
    run_vcpkg()
  endif()

  if(${ProjectOptions_ENABLE_CONAN})
    include("${ProjectOptions_SRC_DIR}/Conan.cmake")
    run_conan()
  endif()

  if(${ProjectOptions_ENABLE_UNITY})
    # Add for any project you want to apply unity builds for
    set_target_properties(project_options PROPERTIES UNITY_BUILD ON)
  endif()

endmacro()<|MERGE_RESOLUTION|>--- conflicted
+++ resolved
@@ -110,11 +110,7 @@
   include("${ProjectOptions_SRC_DIR}/CompilerWarnings.cmake")
   set_project_warnings(
     project_warnings
-<<<<<<< HEAD
-    "${ProjectOptions_WARNINGS_AS_ERRORS}"
-=======
     "${WARNINGS_AS_ERRORS}"
->>>>>>> 03a9473d
     "${ProjectOptions_MSVC_WARNINGS}"
     "${ProjectOptions_CLANG_WARNINGS}"
     "${ProjectOptions_GCC_WARNINGS}")
