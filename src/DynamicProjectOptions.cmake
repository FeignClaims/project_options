# ENABLE_DEVELOPER_MODE: sets defaults appropriate for developers, this is defaulted to ON
#  * WARNINGS_AS_ERRORS: ON
#  * ENABLE_SANITIZER_ADDRESS: ON
#  * ENABLE_CLANG_TIDY: ON for Ninja/Makefiles
#  * ENABLE_SANITIZER_UNDEFINED: ON for Compilers that support it
#  * ENABLE_CPPCHECK: ON for Ninja/Makefiles

# For non-developer builds
#  -DENABLE_DEVELOPER_MODE:BOOL=OFF
# Is recommended

# In developer mode, all features have options that show up in the CMake GUI tools

# dynamic_project_options() macro enables all recommended defaults with appropriately
# applied options from the GUI which are set

# Any default can be overridden
# set(<feature_name>_DEFAULT <value>) - set default for both user and developer modes
# set(<feature_name>_DEVELOPER_DEFAULT <value>) - set default for developer mode
# set(<feature_name>_USER_DEFAULT <value>) - set default for user mode

<<<<<<< HEAD
option(ENABLE_DEVELOPER_MODE "Set up defaults for a developer of the project, and let developer change options" OFF)
if(NOT ${ENABLE_DEVELOPER_MODE})
  message(
    STATUS
      "Developer mode is OFF. For developement, use `-DENABLE_DEVELOPER_MODE:BOOL=ON`. Building the project for the end-user..."
  )
else()
  message(
    STATUS
      "Developer mode is ON. For production, use `-DENABLE_DEVELOPER_MODE:BOOL=OFF`. Building the project for the developer..."
  )
endif()

if((CMAKE_CXX_COMPILER_ID MATCHES ".*Clang.*" OR CMAKE_CXX_COMPILER_ID MATCHES ".*GNU.*") AND NOT WIN32)
  set(SUPPORTS_UBSAN ON)
else()
  set(SUPPORTS_UBSAN OFF)
endif()

if((CMAKE_CXX_COMPILER_ID MATCHES ".*Clang.*" OR CMAKE_CXX_COMPILER_ID MATCHES ".*GNU.*") AND WIN32)
  set(SUPPORTS_ASAN OFF)
else()
  set(SUPPORTS_ASAN ON)
endif()

# ccache, clang-tidy, cppcheck are only supported with Ninja and Makefile based generators
# note that it is possible to use Ninja with cl, so this still allows clang-tidy on Windows
# with CL.
#
# We are only setting the default options here. If the user attempts to enable
# these tools on a platform with unknown support, they are on their own.
#
# Also note, cppcheck has an option to be run on VCproj files, so we should investigate that
# Further note: MSVC2022 has builtin support for clang-tidy, but I can find
# no way to enable that via CMake
if(CMAKE_GENERATOR MATCHES ".*Makefile*." OR CMAKE_GENERATOR MATCHES ".*Ninja*")
  set(MAKEFILE_OR_NINJA ON)
else()
  set(MAKEFILE_OR_NINJA OFF)
endif()

include(CMakeDependentOption)

# <option name>;<user mode default>;<developer mode default>;<description>
set(options
    "ENABLE_CACHE\;${MAKEFILE_OR_NINJA}\;${MAKEFILE_OR_NINJA}\;Enable ccache on Unix"
    "WARNINGS_AS_ERRORS\;OFF\;ON\;Treat warnings as Errors"
    "ENABLE_CLANG_TIDY\;OFF\;${MAKEFILE_OR_NINJA}\;Enable clang-tidy analysis during compilation"
    "ENABLE_VS_ANALYSIS\;ON\;ON\;Enable Visual Studio IDE code analysis if the generator is Visual Studio."
    "ENABLE_CONAN\;OFF\;OFF\;Automatically integrate Conan for package management"
    "ENABLE_COVERAGE\;OFF\;OFF\;Analyze and report on coverage"
    "ENABLE_SANITIZER_ADDRESS\;OFF\;${SUPPORTS_ASAN}\;Make memory errors into hard runtime errors (windows/linux/macos)"
    "ENABLE_SANITIZER_UNDEFINED_BEHAVIOR\;OFF\;${SUPPORTS_UBSAN}\;Make certain types (numeric mostly) of undefined behavior into runtime errors"
    "ENABLE_CPPCHECK\;OFF\;${MAKEFILE_OR_NINJA}\;Enable cppcheck analysis during compilation"
    "ENABLE_IPO\;OFF\;OFF\;Enable whole-program optimization"
    "ENABLE_INCLUDE_WHAT_YOU_USE\;OFF\;OFF\;Enable include-what-you-use analysis during compilation"
    "ENABLE_PCH\;OFF\;OFF\;Enable pre-compiled-headers support"
    "ENABLE_DOXYGEN\;OFF\;OFF\;Build documentation with Doxygen"
    "ENABLE_USER_LINKER\;OFF\;OFF\;Allow custom linker settings"
    "ENABLE_BUILD_WITH_TIME_TRACE\;OFF\;OFF\;Generates report of where compile-time is spent"
    "ENABLE_UNITY\;OFF\;OFF\;Merge C++ files into larger C++ files, can speed up compilation sometimes"
    "ENABLE_SANITIZER_LEAK\;OFF\;OFF\;Make memory leaks into hard runtime errors"
    "ENABLE_SANITIZER_THREAD\;OFF\;OFF\;Make thread race conditions into hard runtime errors"
    "ENABLE_SANITIZER_MEMORY\;OFF\;OFF\;Make other memory errors into runtime errors")

foreach(option ${options})
  list(
    GET
    option
    0
    option_name)
  list(
    GET
    option
    1
    option_user_default)
  list(
    GET
    option
    2
    option_developer_default)
  list(
    GET
    option
    3
    option_description)

  if(DEFINED ${option_name}_DEFAULT)
    if(DEFINED ${option_name}_DEVELOPER_DEFAULT OR DEFINED ${option_name}_USER_DEFAULT)
      message(
        SEND_ERROR
          "You have separately defined user/developer defaults and general defaults for ${option_name}. Please either provide a general default OR separate developer/user overrides"
      )
    endif()

    set(option_user_default ${${option_name}_DEFAULT})
    set(option_developer_default ${${option_name}_DEFAULT})
=======
macro(dynamic_project_options)
  option(ENABLE_DEVELOPER_MODE "Set up defaults for a developer of the project, and let developer change options" OFF)
  if(NOT ${ENABLE_DEVELOPER_MODE})
    message(
      STATUS
        "Developer mode is OFF. For developement, use `-DENABLE_DEVELOPER_MODE:BOOL=ON`. Building the project for the end-user..."
    )
  else()
    message(
      STATUS
        "Developer mode is ON. For production, use `-DENABLE_DEVELOPER_MODE:BOOL=OFF`. Building the project for the developer..."
    )
>>>>>>> ac3576bd
  endif()

  if((CMAKE_CXX_COMPILER_ID MATCHES ".*Clang.*" OR CMAKE_CXX_COMPILER_ID MATCHES ".*GNU.*") AND NOT WIN32)
    set(SUPPORTS_UBSAN ON)
  else()
    set(SUPPORTS_UBSAN OFF)
  endif()

  if((CMAKE_CXX_COMPILER_ID MATCHES ".*Clang.*" OR CMAKE_CXX_COMPILER_ID MATCHES ".*GNU.*") AND WIN32)
    set(SUPPORTS_ASAN OFF)
  else()
    set(SUPPORTS_ASAN ON)
  endif()

  # ccache, clang-tidy, cppcheck are only supported with Ninja and Makefile based generators
  # note that it is possible to use Ninja with cl, so this still allows clang-tidy on Windows
  # with CL.
  #
  # We are only setting the default options here. If the user attempts to enable
  # these tools on a platform with unknown support, they are on their own.
  #
  # Also note, cppcheck has an option to be run on VCproj files, so we should investigate that
  # Further note: MSVC2022 has builtin support for clang-tidy, but I can find
  # no way to enable that via CMake
  if(CMAKE_GENERATOR MATCHES ".*Makefile*." OR CMAKE_GENERATOR MATCHES ".*Ninja*")
    set(MAKEFILE_OR_NINJA ON)
  else()
    set(MAKEFILE_OR_NINJA OFF)
  endif()

  include(CMakeDependentOption)

  # <option name>;<user mode default>;<developer mode default>;<description>
  set(options
      "ENABLE_CACHE\;${MAKEFILE_OR_NINJA}\;${MAKEFILE_OR_NINJA}\;Enable ccache on Unix"
      "WARNINGS_AS_ERRORS\;OFF\;ON\;Treat warnings as Errors"
      "ENABLE_CLANG_TIDY\;OFF\;${MAKEFILE_OR_NINJA}\;Enable clang-tidy analysis during compilation"
      "ENABLE_CONAN\;OFF\;OFF\;Automatically integrate Conan for package management"
      "ENABLE_COVERAGE\;OFF\;OFF\;Analyze and report on coverage"
      "ENABLE_SANITIZER_ADDRESS\;OFF\;${SUPPORTS_ASAN}\;Make memory errors into hard runtime errors (windows/linux/macos)"
      "ENABLE_SANITIZER_UNDEFINED_BEHAVIOR\;OFF\;${SUPPORTS_UBSAN}\;Make certain types (numeric mostly) of undefined behavior into runtime errors"
      "ENABLE_CPPCHECK\;OFF\;${MAKEFILE_OR_NINJA}\;Enable cppcheck analysis during compilation"
      "ENABLE_INTERPROCEDURAL_OPTIMIZATION\;OFF\;OFF\;Enable whole-program optimization (e.g. LTO)"
      "ENABLE_NATIVE_OPTIMIZATION\;OFF\;OFF\;Enable the optimizations specific to the build machine (e.g. SSE4_1, AVX2, etc.)."
      "ENABLE_INCLUDE_WHAT_YOU_USE\;OFF\;OFF\;Enable include-what-you-use analysis during compilation"
      "ENABLE_PCH\;OFF\;OFF\;Enable pre-compiled-headers support"
      "ENABLE_DOXYGEN\;OFF\;OFF\;Build documentation with Doxygen"
      "ENABLE_USER_LINKER\;OFF\;OFF\;Allow custom linker settings"
      "ENABLE_BUILD_WITH_TIME_TRACE\;OFF\;OFF\;Generates report of where compile-time is spent"
      "ENABLE_UNITY\;OFF\;OFF\;Merge C++ files into larger C++ files, can speed up compilation sometimes"
      "ENABLE_SANITIZER_LEAK\;OFF\;OFF\;Make memory leaks into hard runtime errors"
      "ENABLE_SANITIZER_THREAD\;OFF\;OFF\;Make thread race conditions into hard runtime errors"
      "ENABLE_SANITIZER_MEMORY\;OFF\;OFF\;Make other memory errors into runtime errors")

  foreach(option ${options})
    list(
      GET
      option
      0
      option_name)
    list(
      GET
      option
      1
      option_user_default)
    list(
      GET
      option
      2
      option_developer_default)
    list(
      GET
      option
      3
      option_description)

    if(DEFINED ${option_name}_DEFAULT)
      if(DEFINED ${option_name}_DEVELOPER_DEFAULT OR DEFINED ${option_name}_USER_DEFAULT)
        message(
          SEND_ERROR
            "You have separately defined user/developer defaults and general defaults for ${option_name}. Please either provide a general default OR separate developer/user overrides"
        )
      endif()

      set(option_user_default ${${option_name}_DEFAULT})
      set(option_developer_default ${${option_name}_DEFAULT})
    endif()

    if(DEFINED ${option_name}_USER_DEFAULT)
      set(option_user_default ${${option_name}_USER_DEFAULT})
    endif()

    if(DEFINED ${option_name}_DEVELOPER_DEFAULT)
      set(option_developer_default ${${option_name}_DEVELOPER_DEFAULT})
    endif()

    cmake_dependent_option(
      OPT_${option_name}
      "${option_description}"
      ${option_developer_default}
      ENABLE_DEVELOPER_MODE
      ${option_user_default})

    if(OPT_${option_name})
      set(${option_name}_VALUE ${option_name})
    else()
      unset(${option_name}_VALUE)
    endif()
  endforeach()

  project_options(
    ${ENABLE_CONAN_VALUE}
    ${ENABLE_CACHE_VALUE}
    ${WARNINGS_AS_ERRORS_VALUE}
    ${ENABLE_CPPCHECK_VALUE}
    ${ENABLE_CLANG_TIDY_VALUE}
    ${ENABLE_VS_ANALYSIS_VALUE}
    ${ENABLE_COVERAGE_VALUE}
    ${ENABLE_INTERPROCEDURAL_OPTIMIZATION_VALUE}
    ${ENABLE_NATIVE_OPTIMIZATION_VALUE}
    ${ENABLE_INCLUDE_WHAT_YOU_USE_VALUE}
    ${ENABLE_PCH_VALUE}
    ${ENABLE_DOXYGEN_VALUE}
    ${ENABLE_USER_LINKER_VALUE}
    ${ENABLE_BUILD_WITH_TIME_TRACE_VALUE}
    ${ENABLE_UNITY_VALUE}
    ${ENABLE_SANITIZER_ADDRESS_VALUE}
    ${ENABLE_SANITIZER_LEAK_VALUE}
    ${ENABLE_SANITIZER_UNDEFINED_BEHAVIOR_VALUE}
    ${ENABLE_SANITIZER_THREAD_VALUE}
    ${ENABLE_SANITIZER_MEMORY_VALUE}
    ${ARGN})
endmacro()<|MERGE_RESOLUTION|>--- conflicted
+++ resolved
@@ -19,105 +19,6 @@
 # set(<feature_name>_DEVELOPER_DEFAULT <value>) - set default for developer mode
 # set(<feature_name>_USER_DEFAULT <value>) - set default for user mode
 
-<<<<<<< HEAD
-option(ENABLE_DEVELOPER_MODE "Set up defaults for a developer of the project, and let developer change options" OFF)
-if(NOT ${ENABLE_DEVELOPER_MODE})
-  message(
-    STATUS
-      "Developer mode is OFF. For developement, use `-DENABLE_DEVELOPER_MODE:BOOL=ON`. Building the project for the end-user..."
-  )
-else()
-  message(
-    STATUS
-      "Developer mode is ON. For production, use `-DENABLE_DEVELOPER_MODE:BOOL=OFF`. Building the project for the developer..."
-  )
-endif()
-
-if((CMAKE_CXX_COMPILER_ID MATCHES ".*Clang.*" OR CMAKE_CXX_COMPILER_ID MATCHES ".*GNU.*") AND NOT WIN32)
-  set(SUPPORTS_UBSAN ON)
-else()
-  set(SUPPORTS_UBSAN OFF)
-endif()
-
-if((CMAKE_CXX_COMPILER_ID MATCHES ".*Clang.*" OR CMAKE_CXX_COMPILER_ID MATCHES ".*GNU.*") AND WIN32)
-  set(SUPPORTS_ASAN OFF)
-else()
-  set(SUPPORTS_ASAN ON)
-endif()
-
-# ccache, clang-tidy, cppcheck are only supported with Ninja and Makefile based generators
-# note that it is possible to use Ninja with cl, so this still allows clang-tidy on Windows
-# with CL.
-#
-# We are only setting the default options here. If the user attempts to enable
-# these tools on a platform with unknown support, they are on their own.
-#
-# Also note, cppcheck has an option to be run on VCproj files, so we should investigate that
-# Further note: MSVC2022 has builtin support for clang-tidy, but I can find
-# no way to enable that via CMake
-if(CMAKE_GENERATOR MATCHES ".*Makefile*." OR CMAKE_GENERATOR MATCHES ".*Ninja*")
-  set(MAKEFILE_OR_NINJA ON)
-else()
-  set(MAKEFILE_OR_NINJA OFF)
-endif()
-
-include(CMakeDependentOption)
-
-# <option name>;<user mode default>;<developer mode default>;<description>
-set(options
-    "ENABLE_CACHE\;${MAKEFILE_OR_NINJA}\;${MAKEFILE_OR_NINJA}\;Enable ccache on Unix"
-    "WARNINGS_AS_ERRORS\;OFF\;ON\;Treat warnings as Errors"
-    "ENABLE_CLANG_TIDY\;OFF\;${MAKEFILE_OR_NINJA}\;Enable clang-tidy analysis during compilation"
-    "ENABLE_VS_ANALYSIS\;ON\;ON\;Enable Visual Studio IDE code analysis if the generator is Visual Studio."
-    "ENABLE_CONAN\;OFF\;OFF\;Automatically integrate Conan for package management"
-    "ENABLE_COVERAGE\;OFF\;OFF\;Analyze and report on coverage"
-    "ENABLE_SANITIZER_ADDRESS\;OFF\;${SUPPORTS_ASAN}\;Make memory errors into hard runtime errors (windows/linux/macos)"
-    "ENABLE_SANITIZER_UNDEFINED_BEHAVIOR\;OFF\;${SUPPORTS_UBSAN}\;Make certain types (numeric mostly) of undefined behavior into runtime errors"
-    "ENABLE_CPPCHECK\;OFF\;${MAKEFILE_OR_NINJA}\;Enable cppcheck analysis during compilation"
-    "ENABLE_IPO\;OFF\;OFF\;Enable whole-program optimization"
-    "ENABLE_INCLUDE_WHAT_YOU_USE\;OFF\;OFF\;Enable include-what-you-use analysis during compilation"
-    "ENABLE_PCH\;OFF\;OFF\;Enable pre-compiled-headers support"
-    "ENABLE_DOXYGEN\;OFF\;OFF\;Build documentation with Doxygen"
-    "ENABLE_USER_LINKER\;OFF\;OFF\;Allow custom linker settings"
-    "ENABLE_BUILD_WITH_TIME_TRACE\;OFF\;OFF\;Generates report of where compile-time is spent"
-    "ENABLE_UNITY\;OFF\;OFF\;Merge C++ files into larger C++ files, can speed up compilation sometimes"
-    "ENABLE_SANITIZER_LEAK\;OFF\;OFF\;Make memory leaks into hard runtime errors"
-    "ENABLE_SANITIZER_THREAD\;OFF\;OFF\;Make thread race conditions into hard runtime errors"
-    "ENABLE_SANITIZER_MEMORY\;OFF\;OFF\;Make other memory errors into runtime errors")
-
-foreach(option ${options})
-  list(
-    GET
-    option
-    0
-    option_name)
-  list(
-    GET
-    option
-    1
-    option_user_default)
-  list(
-    GET
-    option
-    2
-    option_developer_default)
-  list(
-    GET
-    option
-    3
-    option_description)
-
-  if(DEFINED ${option_name}_DEFAULT)
-    if(DEFINED ${option_name}_DEVELOPER_DEFAULT OR DEFINED ${option_name}_USER_DEFAULT)
-      message(
-        SEND_ERROR
-          "You have separately defined user/developer defaults and general defaults for ${option_name}. Please either provide a general default OR separate developer/user overrides"
-      )
-    endif()
-
-    set(option_user_default ${${option_name}_DEFAULT})
-    set(option_developer_default ${${option_name}_DEFAULT})
-=======
 macro(dynamic_project_options)
   option(ENABLE_DEVELOPER_MODE "Set up defaults for a developer of the project, and let developer change options" OFF)
   if(NOT ${ENABLE_DEVELOPER_MODE})
@@ -130,7 +31,6 @@
       STATUS
         "Developer mode is ON. For production, use `-DENABLE_DEVELOPER_MODE:BOOL=OFF`. Building the project for the developer..."
     )
->>>>>>> ac3576bd
   endif()
 
   if((CMAKE_CXX_COMPILER_ID MATCHES ".*Clang.*" OR CMAKE_CXX_COMPILER_ID MATCHES ".*GNU.*") AND NOT WIN32)
@@ -168,6 +68,7 @@
       "ENABLE_CACHE\;${MAKEFILE_OR_NINJA}\;${MAKEFILE_OR_NINJA}\;Enable ccache on Unix"
       "WARNINGS_AS_ERRORS\;OFF\;ON\;Treat warnings as Errors"
       "ENABLE_CLANG_TIDY\;OFF\;${MAKEFILE_OR_NINJA}\;Enable clang-tidy analysis during compilation"
+      "ENABLE_VS_ANALYSIS\;ON\;ON\;Enable Visual Studio IDE code analysis if the generator is Visual Studio."
       "ENABLE_CONAN\;OFF\;OFF\;Automatically integrate Conan for package management"
       "ENABLE_COVERAGE\;OFF\;OFF\;Analyze and report on coverage"
       "ENABLE_SANITIZER_ADDRESS\;OFF\;${SUPPORTS_ASAN}\;Make memory errors into hard runtime errors (windows/linux/macos)"
